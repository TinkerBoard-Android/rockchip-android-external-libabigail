--- conflicted
+++ resolved
@@ -844,10 +844,7 @@
 	     visibility		vi,
 	     bool		is_linux_string_cst = false,
 	     bool		is_in_ksymtab = false,
-<<<<<<< HEAD
 	     uint64_t		crc = 0,
-=======
->>>>>>> 32c7829e
 	     bool		is_suppressed = false);
 
   elf_symbol(const elf_symbol&);
@@ -873,10 +870,7 @@
 	 visibility	    vi,
 	 bool		    is_linux_string_cst = false,
 	 bool		    is_in_ksymtab = false,
-<<<<<<< HEAD
 	 uint64_t	    crc = 0,
-=======
->>>>>>> 32c7829e
 	 bool		    is_suppressed = false);
 
   const environment*
@@ -951,15 +945,12 @@
   void
   set_is_in_ksymtab(bool is_in_ksymtab);
 
-<<<<<<< HEAD
   uint64_t
   get_crc() const;
 
   void
   set_crc(uint64_t crc);
 
-=======
->>>>>>> 32c7829e
   bool
   is_suppressed() const;
 
